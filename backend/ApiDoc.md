--- conflicted
+++ resolved
@@ -168,10 +168,6 @@
   - Supports both preset and custom models
   - Returns updated favorite status
 
-<<<<<<< HEAD
-
-=======
->>>>>>> 547db92e
 ### Job Management
 - GET /api/v1/job
   - List synthesis jobs with filtering, sorting, and pagination
