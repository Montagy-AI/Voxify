export const SUPPORTED_LANGUAGES = [
<<<<<<< HEAD
    // Native Language Support (F5TTS_v1_Base) - Best quality
    { code: "zh-CN", name: "Chinese (Simplified)", nativeName: "中文 (简体)", flag: "🇨🇳", supportLevel: "native" },
    { code: "zh-TW", name: "Chinese (Traditional)", nativeName: "中文 (繁體)", flag: "🇹🇼", supportLevel: "native" },
    { code: "en-US", name: "English (US)", nativeName: "English (United States)", flag: "🇺🇸", supportLevel: "native" },
    { code: "en-GB", name: "English (UK)", nativeName: "English (United Kingdom)", flag: "🇬🇧", supportLevel: "native" },
    
    // Dedicated model support - high quality but requires specific models
    { code: "ja-JP", name: "Japanese", nativeName: "日本語", flag: "🇯🇵", supportLevel: "specialized" },
    { code: "fr-FR", name: "French", nativeName: "Français", flag: "🇫🇷", supportLevel: "specialized" },
    { code: "de-DE", name: "German", nativeName: "Deutsch", flag: "🇩🇪", supportLevel: "specialized" },
    { code: "es-ES", name: "Spanish", nativeName: "Español", flag: "🇪🇸", supportLevel: "specialized" },
    { code: "it-IT", name: "Italian", nativeName: "Italiano", flag: "🇮🇹", supportLevel: "specialized" },
    { code: "ru-RU", name: "Russian", nativeName: "Русский", flag: "🇷🇺", supportLevel: "specialized" },
    { code: "hi-IN", name: "Hindi", nativeName: "हिन्दी", flag: "🇮🇳", supportLevel: "specialized" },
    
    // Fallback support - basic model with limited quality
    { code: "ko-KR", name: "Korean", nativeName: "한국어", flag: "🇰🇷", supportLevel: "fallback" },
    { code: "pt-BR", name: "Portuguese (Brazil)", nativeName: "Português (Brasil)", flag: "🇧🇷", supportLevel: "fallback" },
    { code: "ar-SA", name: "Arabic", nativeName: "العربية", flag: "🇸🇦", supportLevel: "fallback" },
    { code: "th-TH", name: "Thai", nativeName: "ไทย", flag: "🇹🇭", supportLevel: "fallback" },
    { code: "vi-VN", name: "Vietnamese", nativeName: "Tiếng Việt", flag: "🇻🇳", supportLevel: "fallback" },
];
=======
  // 原生多语言支持 (F5TTS_v1_Base) - 最佳质量
  {
    code: 'zh-CN',
    name: 'Chinese (Simplified)',
    nativeName: '中文 (简体)',
    flag: '🇨🇳',
    supportLevel: 'native',
  },
  {
    code: 'zh-TW',
    name: 'Chinese (Traditional)',
    nativeName: '中文 (繁體)',
    flag: '🇹🇼',
    supportLevel: 'native',
  },
  {
    code: 'en-US',
    name: 'English (US)',
    nativeName: 'English (United States)',
    flag: '🇺🇸',
    supportLevel: 'native',
  },
  {
    code: 'en-GB',
    name: 'English (UK)',
    nativeName: 'English (United Kingdom)',
    flag: '🇬🇧',
    supportLevel: 'native',
  },
>>>>>>> 1b4ea118

  // 专用模型支持 - 高质量但需要特定模型
  {
    code: 'ja-JP',
    name: 'Japanese',
    nativeName: '日本語',
    flag: '🇯🇵',
    supportLevel: 'specialized',
  },
  {
    code: 'fr-FR',
    name: 'French',
    nativeName: 'Français',
    flag: '🇫🇷',
    supportLevel: 'specialized',
  },
  {
    code: 'de-DE',
    name: 'German',
    nativeName: 'Deutsch',
    flag: '🇩🇪',
    supportLevel: 'specialized',
  },
  {
    code: 'es-ES',
    name: 'Spanish',
    nativeName: 'Español',
    flag: '🇪🇸',
    supportLevel: 'specialized',
  },
  {
    code: 'it-IT',
    name: 'Italian',
    nativeName: 'Italiano',
    flag: '🇮🇹',
    supportLevel: 'specialized',
  },
  {
    code: 'ru-RU',
    name: 'Russian',
    nativeName: 'Русский',
    flag: '🇷🇺',
    supportLevel: 'specialized',
  },
  {
    code: 'hi-IN',
    name: 'Hindi',
    nativeName: 'हिन्दी',
    flag: '🇮🇳',
    supportLevel: 'specialized',
  },

  // Fallback支持 - 基础支持，效果可能有限
  {
    code: 'ko-KR',
    name: 'Korean',
    nativeName: '한국어',
    flag: '🇰🇷',
    supportLevel: 'fallback',
  },
  {
    code: 'pt-BR',
    name: 'Portuguese (Brazil)',
    nativeName: 'Português (Brasil)',
    flag: '🇧🇷',
    supportLevel: 'fallback',
  },
  {
    code: 'ar-SA',
    name: 'Arabic',
    nativeName: 'العربية',
    flag: '🇸🇦',
    supportLevel: 'fallback',
  },
  {
    code: 'th-TH',
    name: 'Thai',
    nativeName: 'ไทย',
    flag: '🇹🇭',
    supportLevel: 'fallback',
  },
  {
    code: 'vi-VN',
    name: 'Vietnamese',
    nativeName: 'Tiếng Việt',
    flag: '🇻🇳',
    supportLevel: 'fallback',
  },
];

export const DEFAULT_LANGUAGE = 'zh-CN';

export const LANGUAGE_GROUPS = {
  '原生支持 (最佳质量)': ['zh-CN', 'zh-TW', 'en-US', 'en-GB'],
  '专用模型支持 (高质量)': [
    'ja-JP',
    'fr-FR',
    'de-DE',
    'es-ES',
    'it-IT',
    'ru-RU',
    'hi-IN',
  ],
  '基础支持 (有限效果)': ['ko-KR', 'pt-BR', 'ar-SA', 'th-TH', 'vi-VN'],
};

export const SUPPORT_LEVEL_INFO = {
  native: {
    label: '原生支持',
    description: '使用F5-TTS多语言基础模型，质量最佳',
    emoji: '🔵',
    color: 'text-blue-400',
  },
  specialized: {
    label: '专用模型',
    description: '使用特定语言的专用模型，高质量合成',
    emoji: '🟡',
    color: 'text-yellow-400',
  },
  fallback: {
    label: '基础支持',
    description: '使用基础模型进行合成，效果可能有限',
    emoji: '🟠',
    color: 'text-orange-400',
  },
};

export const getLanguageInfo = (code) => {
  return (
    SUPPORTED_LANGUAGES.find((lang) => lang.code === code) ||
    SUPPORTED_LANGUAGES.find((lang) => lang.code === DEFAULT_LANGUAGE)
  );
};

export const isValidLanguage = (code) => {
  return SUPPORTED_LANGUAGES.some((lang) => lang.code === code);
};

export const getLanguageOptions = (
  includeGroups = false,
  showSupportLevel = true
) => {
  if (!includeGroups) {
    return SUPPORTED_LANGUAGES.map((lang) => {
      const supportInfo = SUPPORT_LEVEL_INFO[lang.supportLevel];
      const levelIndicator = showSupportLevel ? ` ${supportInfo.emoji}` : '';

      return {
        value: lang.code,
        label: `${lang.flag} ${lang.nativeName}${levelIndicator}`,
        searchLabel: `${lang.name} ${lang.nativeName}`,
        supportLevel: lang.supportLevel,
        supportInfo: supportInfo,
      };
    });
  }

  const groupedOptions = [];
  Object.entries(LANGUAGE_GROUPS).forEach(([groupName, codes]) => {
    groupedOptions.push({
      label: groupName,
      options: codes.map((code) => {
        const lang = getLanguageInfo(code);
        const supportInfo = SUPPORT_LEVEL_INFO[lang.supportLevel];
        const levelIndicator = showSupportLevel ? ` ${supportInfo.emoji}` : '';

        return {
          value: lang.code,
          label: `${lang.flag} ${lang.nativeName}${levelIndicator}`,
          searchLabel: `${lang.name} ${lang.nativeName}`,
          supportLevel: lang.supportLevel,
          supportInfo: supportInfo,
        };
      }),
    });
  });

  return groupedOptions;
};

export const SAMPLE_TEXTS = {
  'en-US':
    'Hello, this is a test of English speech synthesis. The weather is beautiful today.',
  'en-GB':
    'Good day! This is a demonstration of British English voice synthesis technology.',
  'zh-CN': '你好，这是中文语音合成的测试。今天天气很好。',
  'zh-TW': '您好，這是繁體中文語音合成的測試。今天天氣很好。',
  'ja-JP':
    'こんにちは。これは日本語の音声合成テストです。今日はとても良い天気ですね。',
  'ko-KR':
    '안녕하세요. 이것은 한국어 음성 합성 테스트입니다. 오늘 날씨가 정말 좋네요.',
  'fr-FR':
    "Bonjour, ceci est un test de synthèse vocale française. Il fait très beau aujourd'hui.",
  'de-DE':
    'Hallo, das ist ein Test der deutschen Sprachsynthese. Das Wetter ist heute wunderschön.',
  'es-ES':
    'Hola, esta es una prueba de síntesis de voz en español. Hace muy buen tiempo hoy.',
  'it-IT':
    "Ciao, questo è un test di sintesi vocale italiana. Oggi c'è un tempo bellissimo.",
  'pt-BR':
    'Olá, este é um teste de síntese de voz em português brasileiro. O tempo está lindo hoje.',
  'ru-RU': 'Привет, это тест русского синтеза речи. Сегодня прекрасная погода.',
  'ar-SA': 'مرحبا، هذا اختبار لتخليق الكلام العربي. الطقس جميل اليوم.',
  'hi-IN':
    'नमस्ते, यह हिंदी भाषा संश्लेषण का परीक्षण है। आज मौसम बहुत अच्छा है।',
  'th-TH': 'สวัสดี นี่คือการทดสอบการสังเคราะห์เสียงภาษาไทย วันนี้อากาศดีมากเลย',
  'vi-VN':
    'Xin chào, đây là bài kiểm tra tổng hợp giọng nói tiếng Việt. Hôm nay thời tiết rất đẹp.',
};

export const getLanguageSupportLevel = (code) => {
  const lang = getLanguageInfo(code);
  return lang ? lang.supportLevel : 'unknown';
};

// Check if the language is natively supported
export const isNativeSupported = (code) => {
  return getLanguageSupportLevel(code) === 'native';
};

// Check if it is a language supported by the dedicated model
export const isSpecializedSupported = (code) => {
  return getLanguageSupportLevel(code) === 'specialized';
};

// Check if it is a language supported by the fallback model
export const isFallbackSupported = (code) => {
  return getLanguageSupportLevel(code) === 'fallback';
};

export const getSupportLevelInfo = (code) => {
  const level = getLanguageSupportLevel(code);
  return SUPPORT_LEVEL_INFO[level] || null;
};

export const getLanguagesByLevel = () => {
  const grouped = {
    native: [],
    specialized: [],
    fallback: [],
  };

  SUPPORTED_LANGUAGES.forEach((lang) => {
    const level = lang.supportLevel;
    if (grouped[level]) {
      grouped[level].push(lang);
    }
  });

  return grouped;
};

const languagesConfig = {
  SUPPORTED_LANGUAGES,
  DEFAULT_LANGUAGE,
  LANGUAGE_GROUPS,
  SUPPORT_LEVEL_INFO,
  getLanguageInfo,
  isValidLanguage,
  getLanguageOptions,
  getLanguageSupportLevel,
  isNativeSupported,
  isSpecializedSupported,
  isFallbackSupported,
  getSupportLevelInfo,
  getLanguagesByLevel,
  SAMPLE_TEXTS,
};

export default languagesConfig;<|MERGE_RESOLUTION|>--- conflicted
+++ resolved
@@ -1,28 +1,4 @@
 export const SUPPORTED_LANGUAGES = [
-<<<<<<< HEAD
-    // Native Language Support (F5TTS_v1_Base) - Best quality
-    { code: "zh-CN", name: "Chinese (Simplified)", nativeName: "中文 (简体)", flag: "🇨🇳", supportLevel: "native" },
-    { code: "zh-TW", name: "Chinese (Traditional)", nativeName: "中文 (繁體)", flag: "🇹🇼", supportLevel: "native" },
-    { code: "en-US", name: "English (US)", nativeName: "English (United States)", flag: "🇺🇸", supportLevel: "native" },
-    { code: "en-GB", name: "English (UK)", nativeName: "English (United Kingdom)", flag: "🇬🇧", supportLevel: "native" },
-    
-    // Dedicated model support - high quality but requires specific models
-    { code: "ja-JP", name: "Japanese", nativeName: "日本語", flag: "🇯🇵", supportLevel: "specialized" },
-    { code: "fr-FR", name: "French", nativeName: "Français", flag: "🇫🇷", supportLevel: "specialized" },
-    { code: "de-DE", name: "German", nativeName: "Deutsch", flag: "🇩🇪", supportLevel: "specialized" },
-    { code: "es-ES", name: "Spanish", nativeName: "Español", flag: "🇪🇸", supportLevel: "specialized" },
-    { code: "it-IT", name: "Italian", nativeName: "Italiano", flag: "🇮🇹", supportLevel: "specialized" },
-    { code: "ru-RU", name: "Russian", nativeName: "Русский", flag: "🇷🇺", supportLevel: "specialized" },
-    { code: "hi-IN", name: "Hindi", nativeName: "हिन्दी", flag: "🇮🇳", supportLevel: "specialized" },
-    
-    // Fallback support - basic model with limited quality
-    { code: "ko-KR", name: "Korean", nativeName: "한국어", flag: "🇰🇷", supportLevel: "fallback" },
-    { code: "pt-BR", name: "Portuguese (Brazil)", nativeName: "Português (Brasil)", flag: "🇧🇷", supportLevel: "fallback" },
-    { code: "ar-SA", name: "Arabic", nativeName: "العربية", flag: "🇸🇦", supportLevel: "fallback" },
-    { code: "th-TH", name: "Thai", nativeName: "ไทย", flag: "🇹🇭", supportLevel: "fallback" },
-    { code: "vi-VN", name: "Vietnamese", nativeName: "Tiếng Việt", flag: "🇻🇳", supportLevel: "fallback" },
-];
-=======
   // 原生多语言支持 (F5TTS_v1_Base) - 最佳质量
   {
     code: 'zh-CN',
@@ -52,7 +28,6 @@
     flag: '🇬🇧',
     supportLevel: 'native',
   },
->>>>>>> 1b4ea118
 
   // 专用模型支持 - 高质量但需要特定模型
   {
