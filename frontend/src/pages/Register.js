--- conflicted
+++ resolved
@@ -339,20 +339,12 @@
             </div>
 
             <div className="text-center text-sm">
-<<<<<<< HEAD
-              <Link
-                to="/login"
-                className="text-gray-400 hover:text-white transition-colors"
-              >
-                Already have an account? Log in
-=======
               <div className="text-gray-400 mb-2">Already have an account?</div>
               <Link 
                 to="/login" 
                 className="inline-block w-full rounded bg-white px-3 py-2 text-sm font-semibold text-black hover:bg-gray-200 transition-colors focus:outline-none focus:ring-2 focus:ring-white focus:ring-offset-2 focus:ring-offset-black"
               >
                 Log in
->>>>>>> f4c994db
               </Link>
             </div>
           </form>
